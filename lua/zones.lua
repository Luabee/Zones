--- conflicted
+++ resolved
@@ -1,9 +1,6 @@
-<<<<<<< HEAD
+
 AddCSLuaFile()
-local version = 1.20 -- Older versions will not run if a newer version is used in another script.
-=======
-local version = 2.0 -- Older versions will not run if a newer version is used in another script.
->>>>>>> fdb21b6c
+local version = 2 -- Older versions will not run if a newer version is used in another script.
 --[[
 	ZONES - by Bobbleheadbob with help from Zeh Matt
 		WARNING: If you edit any of these files, make them use a different namespace. Multiple scripts may depend on this library so modifying it can break other scripts.
@@ -39,13 +36,8 @@
 	Enjoy! ~Bobbleheadbob
 ]]
 
-<<<<<<< HEAD
 local table, math, Vector, pairs, ipairs, ents, bit, print, unpack, debug, util, hook, net, vgui, tostring, player_GetAll, file, ErrorNoHalt, FindMetaTable = table, math, Vector, pairs, ipairs, ents, bit, print, unpack, debug, util, hook, net, vgui, tostring, player.GetAll, file, ErrorNoHalt, FindMetaTable
-=======
-AddCSLuaFile()
-
-local table, math, Vector, pairs, ipairs, ents, bit = table, math, Vector, pairs, ipairs, ents, bit
->>>>>>> fdb21b6c
+
 
 if zones then
 	local diff = math.abs(math.floor(version)-math.floor(zones.version)) > 0
